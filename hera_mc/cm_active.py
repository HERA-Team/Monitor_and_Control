#! /usr/bin/env python
# -*- mode: python; coding: utf-8 -*-
# Copyright 2019 the HERA Collaboration
# Licensed under the 2-clause BSD license.

"""
Methods to load all active data for a given date.

"""
from __future__ import absolute_import, division, print_function

import six

from . import cm_utils
from . import cm_partconnect as partconn


class ActiveData:
    """
    Object containing the active parts and connections for a given date.

    Parameters
    ----------
    at_date : str, int, float, Time, datetime
    """

    def __init__(self, session=None, at_date='now'):
        if session is None:  # pragma: no cover
            from . import mc
            db = mc.connect_to_mc_db(None)
            session = db.sessionmaker()
        self.session = session
        self.at_date = cm_utils.get_astropytime(at_date)
        self.parts = None
        self.connections = None
        self.info = None
        self.apriori = None
        self.geo = None

<<<<<<< HEAD
    def is_data_current(self, data_type, at_date):
        """
        Determines if the class data of type data_type is current at at_date.

        Parameters
        ----------
        data_type : str
            One of the allowed data_types:  parts, connections, info, apriori, geo
        at_date : astropytime.Time or None
            Date for which to check.  If none, assumes match to self.at_date

        Returns
        -------
        bool
            True if current
        """
        if getattr(self, data_type) is None:
            return False
        if at_date is None or abs(at_date.gps - self.at_date.gps) < self.close_enough:
            return True
        return False

=======
>>>>>>> bd65c2dd
    def set_times(self, at_date):
        """
        Makes sure that at_date and self.at_date are synced and supplies gps time

        Parameters
        ----------
        at_date : astropytime.Time or None
            Date for which to check.  If none, assumes self.at_date


        Returns
        -------
        int
            gps seconds of at_date
        """
        if at_date is not None:
            self.at_date = at_date
        return self.at_date.gps

    def load_parts(self, at_date=None):
        """
        Retrieves all active parts for a given at_date.

        Loads the active parts onto the class and sets the class at_date.
        If at_date is None, the existing at_date on the object will be used.

        Writes class dictionary:
                self.parts - keyed on part:rev

        Parameters
        ----------
        at_date : str, int, float, Time, datetime (optional)
            The date for which to check as active, given as anything comprehensible
            to get_astropytime.  If not present uses self.at_date
        """
        at_date = cm_utils.get_astropytime(at_date)
        gps_time = self.set_times(at_date)
        self.parts = {}
        for prt in self.session.query(partconn.Parts).filter((partconn.Parts.start_gpstime <= gps_time)
                                                             & ((partconn.Parts.stop_gpstime > gps_time)
                                                             | (partconn.Parts.stop_gpstime == None))):  # noqa
            key = cm_utils.make_part_key(prt.hpn, prt.hpn_rev)
            self.parts[key] = prt

    def load_connections(self, at_date=None):
        """
        Retrieves all active connections for a given at_date.

        Loads the active parts onto the class and sets the class at_date.
        If at_date is None, the existing at_date on the object will be used.

        Writes class dictionary:
                self.connections - has keys 'up' and 'down', each of which
                                   is a dictionary keyed on part:rev for
                                   upstream_part and downstream_part respectively.
        Parameters
        ----------
        at_date : str, int, float, Time, datetime (optional)
            The date for which to check as active, given as anything comprehensible
            to get_astropytime.  If not present uses self.at_date

        Raises
        ------
        ValueError
            If a duplicate is found.
        """

        at_date = cm_utils.get_astropytime(at_date)
        gps_time = self.set_times(at_date)
        self.connections = {'up': {}, 'down': {}}
        check_keys = {'up': [], 'down': []}
        for cnn in self.session.query(partconn.Connections).filter((partconn.Connections.start_gpstime <= gps_time)
                                                                   & ((partconn.Connections.stop_gpstime > gps_time)
                                                                   | (partconn.Connections.stop_gpstime == None))):  # noqa
            chk = cm_utils.make_part_key(cnn.upstream_part, cnn.up_part_rev, cnn.upstream_output_port)
            if chk in check_keys['up']:
                raise ValueError("Duplicate active port {}".format(chk))
            check_keys['up'].append(chk)
            chk = cm_utils.make_part_key(cnn.downstream_part, cnn.down_part_rev, cnn.downstream_input_port)
            if chk in check_keys['down']:
                raise ValueError("Duplicate active port {}".format(chk))
            check_keys['down'].append(chk)
            key = cm_utils.make_part_key(cnn.upstream_part, cnn.up_part_rev)
            self.connections['up'].setdefault(key, {})
            self.connections['up'][key][cnn.upstream_output_port.upper()] = cnn
            key = cm_utils.make_part_key(cnn.downstream_part, cnn.down_part_rev)
            self.connections['down'].setdefault(key, {})
            self.connections['down'][key][cnn.downstream_input_port.upper()] = cnn

    def load_info(self, at_date=None):
        """
        Retrieves all current part infomation (ie. before date).

        Loads the part information up to at_date onto the class and sets the class at_date
        If at_date is None, the existing at_date on the object will be used.

        Writes class dictionary:
                self.info - keyed on part:rev

        Parameters
        ----------
        at_date : str, int, float, Time, datetime (optional)
            The date for which to check as active, given as anything comprehensible
            to get_astropytime
        """
        at_date = cm_utils.get_astropytime(at_date)
        gps_time = self.set_times(at_date)
        self.info = {}
        for info in self.session.query(partconn.PartInfo).filter((partconn.PartInfo.posting_gpstime <= gps_time)):
            key = cm_utils.make_part_key(info.hpn, info.hpn_rev)
            self.info.setdefault(key, [])
            self.info[key].append(info)

    def load_apriori(self, at_date=None, rev='A'):
        """
        Retrieves all active apriori status for a given at_date.

        Loads the active apriori data onto the class and sets the class at_date.
        If at_date is None, the existing at_date on the object will be used.

        Writes class dictionary:
                self.apriori - keyed on part:rev

        Parameters
        ----------
        at_date : str, int, float, Time, datetime (optional)
            The date for which to check as active, given as anything comprehensible
            to get_astropytime.  If not present uses self.at_date
        rev : str
            Revision of antenna-station (always A)
        """
        at_date = cm_utils.get_astropytime(at_date)
        gps_time = self.set_times(at_date)
        self.apriori = {}
        apriori_keys = []
        for astat in self.session.query(partconn.AprioriAntenna).filter((partconn.AprioriAntenna.start_gpstime <= gps_time)
                                                                        & ((partconn.AprioriAntenna.stop_gpstime > gps_time)
                                                                        | (partconn.AprioriAntenna.stop_gpstime == None))):  # noqa
            key = cm_utils.make_part_key(astat.antenna, rev)
            if key in apriori_keys:
                raise ValueError("{} already has an active apriori state.".format(key))
            apriori_keys.append(key)
            self.apriori[key] = astat

    def load_geo(self, at_date=None):
        """
        Retrieves all current geo_location data (ie. before date).

        Loads the geo data at_date onto the class and sets the class at_date.
        If at_date is None, the existing at_date on the object will be used.

        Writes class dictionary:
                self.geo - keyed on part

        Parameters
        ----------
        at_date : str, int, float, Time, datetime (optional)
            The date for which to check as active, given as anything comprehensible
            to get_astropytime
        """
        from . import geo_location
        at_date = cm_utils.get_astropytime(at_date)
        gps_time = self.set_times(at_date)
        self.geo = {}
        for ageo in self.session.query(geo_location.GeoLocation).filter(geo_location.GeoLocation.created_gpstime <= gps_time):
            key = cm_utils.make_part_key(ageo.station_name, None)
            self.geo[key] = ageo

    def revs(self, hpn):
        """
        Returns a list of active revisions for a given hpn.

        Parameters
        ----------
        hpn : str
            A HERA part number (not a list)

        Returns
        -------
        list
            List of revisions for supplied hpn.  Typically one element.
        """
        hpn_revs = []
        hpn = hpn.upper()
        for part in self.parts.values():
            if hpn == part.hpn.upper():
                hpn_revs.append(part.hpn_rev)
        return hpn_revs<|MERGE_RESOLUTION|>--- conflicted
+++ resolved
@@ -37,31 +37,6 @@
         self.apriori = None
         self.geo = None
 
-<<<<<<< HEAD
-    def is_data_current(self, data_type, at_date):
-        """
-        Determines if the class data of type data_type is current at at_date.
-
-        Parameters
-        ----------
-        data_type : str
-            One of the allowed data_types:  parts, connections, info, apriori, geo
-        at_date : astropytime.Time or None
-            Date for which to check.  If none, assumes match to self.at_date
-
-        Returns
-        -------
-        bool
-            True if current
-        """
-        if getattr(self, data_type) is None:
-            return False
-        if at_date is None or abs(at_date.gps - self.at_date.gps) < self.close_enough:
-            return True
-        return False
-
-=======
->>>>>>> bd65c2dd
     def set_times(self, at_date):
         """
         Makes sure that at_date and self.at_date are synced and supplies gps time
