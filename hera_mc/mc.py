# -*- mode: python; coding: utf-8 -*-
# Copyright 2016 the HERA Collaboration
# Licensed under the 2-clause BSD license.

"""Connecting to and managing the M&C database.

See INSTALL.md in the Git repository for instructions on how to initialize
your database and configure M&C to find it.

"""
from __future__ import absolute_import, division, print_function

import os.path as op
import os, sys
from abc import ABCMeta
from six import add_metaclass
from sqlalchemy import Column, ForeignKey, BigInteger, String, Float
from sqlalchemy import create_engine
from sqlalchemy.dialects.postgresql import DOUBLE_PRECISION
from sqlalchemy import update
from sqlalchemy.ext.automap import automap_base
from sqlalchemy.orm import relationship
from sqlalchemy.orm import sessionmaker, Session
import numpy as np
from astropy.time import Time
from astropy.coordinates import EarthLocation, Angle
import math
# from astropy.utils import iers

from . import MCDeclarativeBase

<<<<<<< HEAD
#data_path = op.join(op.split(op.abspath(hera_mc.__file__))[0], 'data')
cwd = os.getcwd()
data_path = op.join(cwd[:cwd.find('hera_mc')],'hera_mc/hera_mc/data')
test_data_path = op.join(data_path,'test')
log_path = op.join(cwd[:cwd.find('hera_mc')],'hera_mc/Log')
try:
    os.makedirs(log_path)
except OSError:
    if not os.path.isdir(log_path):
        raise


HERA_LAT = Angle('-30d43m17.5s').degree
HERA_LON = Angle('21d25m41.9s').degree
"value taken from capo/cals/hsa7458_v000.py, comment reads KAT/SA  (GPS)"
=======
data_path = op.join (op.dirname (__file__), 'data')
>>>>>>> 490e03ac
default_config_file = op.expanduser('~/.hera_mc/mc_config.json')
log_path = op.expanduser('~/.hera_mc/log.txt')


class MCSession(Session):

    def __enter__(self):
        return self

    def __exit__(self, etype, evalue, etb):
        if etype is not None:
            self.rollback()  # exception raised
        else:
            self.commit()  # success
        self.close()
        return False  # propagate exception if any occurred

    def get_obs(self, obsid=None):
        """
        Get observation(s) from the M&C database.

        Parameters:
        ------------
        obsid: long integer
            observation identification number, generally the gps second
            corresponding to the observation start time.
            if not set, all obsids will be returned.

        Returns:
        --------
        list of Observation objects
        """
        from .observations import Observation

        if obsid is None:
            obs_list = self.query(Observation).all()
        else:
            obs_list = self.query(Observation).filter_by(obsid=obsid).all()

        return obs_list

    def get_paper_temps(self, starttime, stoptime=None):
        """
        get sets of temperature records.

        If only starttime is specified, get first record after starttime,
           if both starttime and stoptime are specified, get records between
           starttime and stoptime.

        Parameters:
        ------------
        starttime: float or astropy time object
            if float: jd time of starttime

        stoptime: float or astropy time object
            if float: jd time of temperature read

        """
        from .temperatures import PaperTemperatures

        if isinstance(starttime, Time):
            t_start = starttime.utc
        elif isinstance(starttime, float):
            t_start = Time(starttime, format='jd', scale='utc')
        else:
            raise ValueError('unrecognized "starttime" value: %r' % (starttime,))

        if stoptime is not None:
            if isinstance(stoptime, Time):
                t_stop = stoptime.utc
            elif isinstance(starttime, float):
                t_stop = Time(stoptime, format='jd', scale='utc')
            else:
                raise ValueError('unrecognized "stoptime" value: %r' % (stoptime,))

        if stoptime is not None:
            ptemp_list = self.query(PaperTemperatures).filter(
                PaperTemperatures.gps_time.between(t_start.gps, t_stop.gps)).all()
        else:
            ptemp_list = self.query(PaperTemperatures).filter(
                PaperTemperatures.gps_time >= t_start.gps).order_by(
                    PaperTemperatures.gps_time).limit(1).all()

        return ptemp_list

    def get_station_type(self):
        """
        returns a dictionary of sub-arrays
             [prefix]{'Description':'...', 'plot_marker':'...', 'stations':[]}
        """
        from .geo_location import GeoLocation
        from .geo_location import StationType

        station_data = self.query(StationType).all()
        stations = {}
        for sta in station_data:
            stations[sta.prefix] = {'Name': sta.station_type_name, 'Description': sta.description, 
                                    'Marker': sta.plot_marker, 'Stations': []}
        locations = self.query(GeoLocation).all()
        for loc in locations:
            for k in stations.keys():
                if loc.station_name[:len(k)] == k:
                    stations[k]['Stations'].append(loc.station_name)
        return stations


@add_metaclass(ABCMeta)
class DB(object):
    """Abstract base class for M&C database object.

    This ABC is only instantiated through the AutomappedDB or DeclarativeDB
    subclasses.

    """
    engine = None
    sessionmaker = sessionmaker(class_=MCSession)
    sqlalchemy_base = None

    def __init__(self, sqlalchemy_base, db_url):
        self.sqlalchemy_base = MCDeclarativeBase
        self.engine = create_engine(db_url)
        self.sessionmaker.configure(bind=self.engine)


class DeclarativeDB(DB):
    """
    Declarative M&C database object -- to create M&C database tables
    """

    def __init__(self, db_url):
        super(DeclarativeDB, self).__init__(MCDeclarativeBase, db_url)

    def create_tables(self):
        """Create all M&C tables"""
        self.sqlalchemy_base.metadata.create_all(self.engine)

    def drop_tables(self):
        """Drop all M&C tables"""
        self.sqlalchemy_base.metadata.bind = self.engine
        self.sqlalchemy_base.metadata.drop_all(self.engine)


class AutomappedDB(DB):
    """Automapped M&C database object -- attaches to an existing M&C database.

    This is intended for use with the production M&C database. __init__()
    raises an exception if the existing database does not match the schema
    defined in the SQLAlchemy initialization magic.

    """

    def __init__(self, db_url):
        super(AutomappedDB, self).__init__(automap_base(), db_url)

        from .db_check import is_sane_database

        with self.sessionmaker() as session:
            if not is_sane_database(MCDeclarativeBase, session):
                raise RuntimeError('database {0} does not match expected schema'.format(db_url))

def get_mc_argument_parser():
    """Get an `argparse.ArgumentParser` object that includes some predefined
    arguments global to all scripts that interact with the M&C system.

    Currently, these are the path to the M&C config file, and the name of the
    M&C database connection to use.

    Once you have parsed arguments, you can pass the resulting object to a
    function like `connect_to_mc_db()` to automatically use the settings it
    encodes.

    """
    import argparse

    p = argparse.ArgumentParser()
    p.add_argument('--config', dest='mc_config_path', type=str,
                   default=default_config_file,
                   help='Path to the mc_config.json configuration file.')
    p.add_argument('--db', dest='mc_db_name', type=str,
                   help='Name of the database to connect to. The default is used if unspecified.')
    return p


def connect_to_mc_db(args, forced_db_name=None):
    """Return an instance of the `DB` class providing access to the M&C database.

    *args* should be the result of calling `parse_args` on an
     `argparse.ArgumentParser` instance created by calling
     `get_mc_argument_parser()`. Alternatively, it can be None to use the full
     defaults.

    """
    if args is None:
        config_path = default_config_file
        db_name = None
    else:
        config_path = args.mc_config_path
        db_name = args.mc_db_name

    if forced_db_name is not None:
        db_name = forced_db_name

    import json

    with open(config_path) as f:
        config_data = json.load(f)

    if db_name is None:
        db_name = config_data.get('default_db_name')
        if db_name is None:
            raise RuntimeError('cannot connect to M&C database: no DB name provided, and no '
                               'default listed in {0!r}'.format(config_path))

    db_data = config_data.get('databases')
    if db_data is None:
        raise RuntimeError('cannot connect to M&C database: no "databases" '
                           'section in {0!r}'.format(config_path))

    db_data = db_data.get(db_name)
    if db_data is None:
        raise RuntimeError('cannot connect to M&C database: no DB named {0!r} in the '
                           '"databases" section of {1!r}'.format(db_name, config_path))

    db_url = db_data.get('url')
    if db_url is None:
        raise RuntimeError('cannot connect to M&C database: no "url" item for the DB '
                           'named {0!r} in {1!r}'.format(db_name, config_path))

    db_mode = db_data.get('mode')
    if db_mode is None:
        raise RuntimeError('cannot connect to M&C database: no "mode" item for the DB '
                           'named {0!r} in {1!r}'.format(db_name, config_path))

    if db_mode == 'testing':
        db = DeclarativeDB(db_url)
    elif db_mode == 'production':
        db = AutomappedDB(db_url)
    else:
        raise RuntimeError('cannot connect to M&C database: unrecognized mode {0!r} for'
                           'the DB named {1!r} in {2!r}'.format(db_mode, db_name, config_path))

    return db


def connect_to_mc_testing_db(forced_db_name='testing'):
    return connect_to_mc_db(None, forced_db_name=forced_db_name)<|MERGE_RESOLUTION|>--- conflicted
+++ resolved
@@ -29,27 +29,16 @@
 
 from . import MCDeclarativeBase
 
-<<<<<<< HEAD
-#data_path = op.join(op.split(op.abspath(hera_mc.__file__))[0], 'data')
+# DDB version (which only works in specific defined cases)
 cwd = os.getcwd()
 data_path = op.join(cwd[:cwd.find('hera_mc')],'hera_mc/hera_mc/data')
+# OTHER version (which only works in specific ill-defined cases)
+#data_path = op.join (op.dirname (__file__), 'data')
+
 test_data_path = op.join(data_path,'test')
-log_path = op.join(cwd[:cwd.find('hera_mc')],'hera_mc/Log')
-try:
-    os.makedirs(log_path)
-except OSError:
-    if not os.path.isdir(log_path):
-        raise
-
-
-HERA_LAT = Angle('-30d43m17.5s').degree
-HERA_LON = Angle('21d25m41.9s').degree
-"value taken from capo/cals/hsa7458_v000.py, comment reads KAT/SA  (GPS)"
-=======
-data_path = op.join (op.dirname (__file__), 'data')
->>>>>>> 490e03ac
 default_config_file = op.expanduser('~/.hera_mc/mc_config.json')
-log_path = op.expanduser('~/.hera_mc/log.txt')
+mc_log_file = op.expanduser('~/.hera_mc/log.txt')
+cm_log_file = op.expanduser('~/.hera_mc/cm_log.txt')
 
 
 class MCSession(Session):
