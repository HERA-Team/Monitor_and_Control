--- conflicted
+++ resolved
@@ -46,17 +46,13 @@
 # from astropy.utils import iers
 import hera_mc
 
-<<<<<<< HEAD
-# data_path = op.join(hera_mc.__path__[0], 'data')
-=======
 from . import MCDeclarativeBase
 
 data_path = op.join(op.dirname (hera_mc.__file__), 'data')
->>>>>>> 3ebed649
-
-"value taken from capo/cals/hsa7458_v000.py, comment reads KAT/SA  (GPS)"
+
 HERA_LAT = Angle('-30d43m17.5s').degree
 HERA_LON = Angle('21d25m41.9s').degree
+"value taken from capo/cals/hsa7458_v000.py, comment reads KAT/SA  (GPS)"
 default_config_file = op.expanduser('~/.hera_mc/mc_config.json')
 # iers_a = iers.IERS_A.open(op.join(data_path, 'finals.all'))
 
