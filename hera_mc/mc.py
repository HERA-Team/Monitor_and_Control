# -*- mode: python; coding: utf-8 -*-
# Copyright 2016 the HERA Collaboration
# Licensed under the 2-clause BSD license.

"""Connecting to and managing the M&C database.

See INSTALL.md in the Git repository for instructions on how to initialize
your database and configure M&C to find it.

"""
from __future__ import absolute_import, division, print_function

import os.path as op
import sys
from abc import ABCMeta
from six import add_metaclass
from sqlalchemy import Column, ForeignKey, BigInteger, String, Float
from sqlalchemy import create_engine
from sqlalchemy.dialects.postgresql import DOUBLE_PRECISION
from sqlalchemy import update
from sqlalchemy.ext.automap import automap_base
from sqlalchemy.orm import relationship
from sqlalchemy.orm import sessionmaker, Session
import numpy as np
from astropy.time import Time
from astropy.coordinates import EarthLocation, Angle
import math
# from astropy.utils import iers
import hera_mc

from . import MCDeclarativeBase

data_path = op.join(op.dirname(hera_mc.__file__), 'data')

HERA_LAT = Angle('-30d43m17.5s').degree
HERA_LON = Angle('21d25m41.9s').degree
"value taken from capo/cals/hsa7458_v000.py, comment reads KAT/SA  (GPS)"
default_config_file = op.expanduser('~/.hera_mc/mc_config.json')
# iers_a = iers.IERS_A.open(op.join(data_path, 'finals.all'))


class MCSession(Session):

    def __enter__(self):
        return self

    def __exit__(self, etype, evalue, etb):
        if etype is not None:
            self.rollback()  # exception raised
        else:
            self.commit()  # success
        self.close()
        return False  # propagate exception if any occurred

    def get_obs(self, obsid=None):
        """
        Get observation(s) from the M&C database.

        Parameters:
        ------------
        obsid: long integer
            observation identification number, generally the gps second
            corresponding to the observation start time.
            if not set, all obsids will be returned.

        Returns:
        --------
        list of Observation objects
        """
        from .observations import Observation

        if obsid is None:
            obs_list = self.query(Observation).all()
        else:
            obs_list = self.query(Observation).filter_by(obsid=obsid).all()

        return obs_list

    def get_paper_temps(self, starttime, stoptime=None):
        """
        get sets of temperature records.

        If only starttime is specified, get first record after starttime,
           if both starttime and stoptime are specified, get records between
           starttime and stoptime.

        Parameters:
        ------------
        starttime: float or astropy time object
            if float: jd time of starttime

        stoptime: float or astropy time object
            if float: jd time of temperature read

        """
        from .temperatures import PaperTemperatures

        if isinstance(starttime, Time):
            t_start = starttime.utc
        elif isinstance(starttime, float):
            t_start = Time(starttime, format='jd', scale='utc')
        else:
            raise ValueError('unrecognized "starttime" value: %r' % (starttime,))

        if stoptime is not None:
            if isinstance(stoptime, Time):
                t_stop = stoptime.utc
            elif isinstance(starttime, float):
                t_stop = Time(stoptime, format='jd', scale='utc')
            else:
                raise ValueError('unrecognized "stoptime" value: %r' % (stoptime,))

        if stoptime is not None:
            ptemp_list = self.query(PaperTemperatures).filter(
                PaperTemperatures.gps_time.between(t_start.gps, t_stop.gps)).all()
        else:
            ptemp_list = self.query(PaperTemperatures).filter(
                PaperTemperatures.gps_time >= t_start.gps).order_by(
                    PaperTemperatures.gps_time).limit(1).all()

        return ptemp_list

<<<<<<< HEAD

    def split_arrays(self):
=======
    def split_arrays(self, sub_array_designators):
>>>>>>> 074a8965
        """
        returns a dictionary of sub-arrays
             [prefix]{'Description':'...', 'plot_marker':'...', 'stations':[]}
        """
        from .geo_location import GeoLocation
        from .geo_location import SubArray

        sub_array_data = self.query(SubArray).all()
        sub_arrays = {}
        for sub_arr in sub_array_data:
            sub_arrays[sub_arr.prefix] = {'Description':sub_arr.description,'Marker':sub_arr.plot_marker,'Stations':[]}
        locations = self.query(GeoLocation).all()
        for loc in locations:
            for k in sub_arrays.keys():
                if loc.station_name[:len(k)] == k:
                    sub_arrays[k]['Stations'].append(loc.station_name)
        return sub_arrays

@add_metaclass(ABCMeta)
class DB(object):
    """Abstract base class for M&C database object.

    This ABC is only instantiated through the AutomappedDB or DeclarativeDB
    subclasses.

    """
    engine = None
    sessionmaker = sessionmaker(class_=MCSession)
    sqlalchemy_base = None

    def __init__(self, sqlalchemy_base, db_url):
        self.sqlalchemy_base = MCDeclarativeBase
        self.engine = create_engine(db_url)
        self.sessionmaker.configure(bind=self.engine)


class DeclarativeDB(DB):
    """
    Declarative M&C database object -- to create M&C database tables
    """

    def __init__(self, db_url):
        super(DeclarativeDB, self).__init__(MCDeclarativeBase, db_url)

    def create_tables(self):
        """Create all M&C tables"""
        self.sqlalchemy_base.metadata.create_all(self.engine)

    def drop_tables(self):
        """Drop all M&C tables"""
        self.sqlalchemy_base.metadata.bind = self.engine
        self.sqlalchemy_base.metadata.drop_all(self.engine)


class AutomappedDB(DB):
    """Automapped M&C database object -- attaches to an existing M&C database.

    This is intended for use with the production M&C database. __init__()
    raises an exception if the existing database does not match the schema
    defined in the SQLAlchemy initialization magic.

    """

    def __init__(self, db_url):
        super(AutomappedDB, self).__init__(automap_base(), db_url)

        from .db_check import is_sane_database

        with self.sessionmaker() as session:
            if not is_sane_database(MCDeclarativeBase, session):
                raise RuntimeError('database {0} does not match expected schema'.format(db_url))


def get_mc_argument_parser():
    """Get an `argparse.ArgumentParser` object that includes some predefined
    arguments global to all scripts that interact with the M&C system.

    Currently, these are the path to the M&C config file, and the name of the
    M&C database connection to use.

    Once you have parsed arguments, you can pass the resulting object to a
    function like `connect_to_mc_db()` to automatically use the settings it
    encodes.

    """
    import argparse

    p = argparse.ArgumentParser()
    p.add_argument('--config', dest='mc_config_path', type=str,
                   default=default_config_file,
                   help='Path to the mc_config.json configuration file.')
    p.add_argument('--db', dest='mc_db_name', type=str,
                   help='Name of the database to connect to. The default is used if unspecified.')
    return p


def connect_to_mc_db(args, forced_db_name=None):
    """Return an instance of the `DB` class providing access to the M&C database.

    *args* should be the result of calling `parse_args` on an
     `argparse.ArgumentParser` instance created by calling
     `get_mc_argument_parser()`. Alternatively, it can be None to use the full
     defaults.

    """
    if args is None:
        config_path = default_config_file
        db_name = None
    else:
        config_path = args.mc_config_path
        db_name = args.mc_db_name

    if forced_db_name is not None:
        db_name = forced_db_name

    import json

    with open(config_path) as f:
        config_data = json.load(f)

    if db_name is None:
        db_name = config_data.get('default_db_name')
        if db_name is None:
            raise RuntimeError('cannot connect to M&C database: no DB name provided, and no '
                               'default listed in {0!r}'.format(config_path))

    db_data = config_data.get('databases')
    if db_data is None:
        raise RuntimeError('cannot connect to M&C database: no "databases" '
                           'section in {0!r}'.format(config_path))

    db_data = db_data.get(db_name)
    if db_data is None:
        raise RuntimeError('cannot connect to M&C database: no DB named {0!r} in the '
                           '"databases" section of {1!r}'.format(db_name, config_path))

    db_url = db_data.get('url')
    if db_url is None:
        raise RuntimeError('cannot connect to M&C database: no "url" item for the DB '
                           'named {0!r} in {1!r}'.format(db_name, config_path))

    db_mode = db_data.get('mode')
    if db_mode is None:
        raise RuntimeError('cannot connect to M&C database: no "mode" item for the DB '
                           'named {0!r} in {1!r}'.format(db_name, config_path))

    if db_mode == 'testing':
        db = DeclarativeDB(db_url)
    elif db_mode == 'production':
        db = AutomappedDB(db_url)
    else:
        raise RuntimeError('cannot connect to M&C database: unrecognized mode {0!r} for'
                           'the DB named {1!r} in {2!r}'.format(db_mode, db_name, config_path))

    return db


def connect_to_mc_testing_db(forced_db_name='testing'):
    return connect_to_mc_db(None, forced_db_name=forced_db_name)<|MERGE_RESOLUTION|>--- conflicted
+++ resolved
@@ -120,12 +120,7 @@
 
         return ptemp_list
 
-<<<<<<< HEAD
-
     def split_arrays(self):
-=======
-    def split_arrays(self, sub_array_designators):
->>>>>>> 074a8965
         """
         returns a dictionary of sub-arrays
              [prefix]{'Description':'...', 'plot_marker':'...', 'stations':[]}
