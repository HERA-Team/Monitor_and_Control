#! /usr/bin/env python
# -*- mode: python; coding: utf-8 -*-
# Copyright 2019 the HERA Collaboration
# Licensed under the 2-clause BSD license.

"""
Allows various views on the antenna hookup, as well as handle the hookup cache file.

"""
from __future__ import absolute_import, division, print_function

from hera_mc import mc, cm_hookup, cm_utils, cm_sysdef

if __name__ == '__main__':
    parser = mc.get_mc_argument_parser()
<<<<<<< HEAD
    parser.add_argument('-p', '--hpn', help="Part number, csv-list or default. (default)", default='default')
    parser.add_argument('-e', '--exact-match', help="Force exact matches on part numbers, not beginning N char.",
                        dest='exact_match', action='store_true')
    parser.add_argument('--pol', help="Define desired pol(s) for hookup. (e, n, all)", default='all')
    parser.add_argument('--all', help="Toggle to show 'all' hookups as opposed to 'full'", action='store_true')
    parser.add_argument('--notes', help="If set, this will also show hookup notes.", action='store_true')
    parser.add_argument('--hookup-cols', help="Specify a subset of parts to show in hookup, csv-list. (all])",
                        dest='hookup_cols', default='all')
    parser.add_argument('--sortby', help="Part-type column order to sort display.  (csv-list)", default=None)
    parser.add_argument('--hookup-type', dest='hookup_type', help="Force use of specified hookup type.", default=None)
    parser.add_argument('--hide-ports', dest='ports', help="Hide ports on hookup.", action='store_false')
    parser.add_argument('--show-revs', dest='revs', help="Show revs on hookup.", action='store_true')
    parser.add_argument('--file', help="output filename, if desired.  Tags are '.txt', '.html', '.csv' to set type.", default=None)
=======
    parser.add_argument('-p', '--hpn',
                        help="Part number, csv-list or default. (default)",
                        default='default')
    parser.add_argument('-e', '--exact-match',
                        help="Force exact matches on part numbers, not beginning N char.",
                        dest='exact_match',
                        action='store_true')
    parser.add_argument('--pol',
                        help="Define desired pol(s) for hookup. (e, n, all)",
                        default='all')
    parser.add_argument('--all',
                        help="Toggle to show 'all' hookups as opposed to 'full'",
                        action='store_true')
    parser.add_argument('--notes',
                        help="If set, this will also show hookup notes.",
                        action='store_true')
    parser.add_argument('--hookup-cols',
                        help="Specify a subset of parts to show in hookup, "
                        "comma-delimited no-space list. (all])",
                        dest='hookup_cols',
                        default='all')
    parser.add_argument('--hookup-type', dest='hookup_type',
                        help="Force use of specified hookup type.",
                        default=None)
    parser.add_argument('--hide-ports', dest='ports',
                        help="Hide ports on hookup.",
                        action='store_false')
    parser.add_argument('--show-revs', dest='revs',
                        help="Show revs on hookup.",
                        action='store_true')
    parser.add_argument('--file',
                        help="output filename, if desired.  Tags are '.txt', "
                        "'.html', '.csv' to set type.",
                        default=None)
    parser.add_argument('--sortby', help="Part-type column order to sort display.  (csv-list)",
                        default=None)
>>>>>>> 783889b8
    # Cache options
    parser.add_argument('--use-cache', dest='use_cache',
                        help="Force cache use (but doesn't rewrite cache)",
                        action='store_true')
    parser.add_argument('--delete-cache-file', dest='delete_cache_file',
                        help="Deletes the local cache file",
                        action='store_true')
    parser.add_argument('--write-cache-file', dest='write_cache_file',
                        help="Flag to write hookup data to cache file",
                        action='store_true')
    parser.add_argument('--cache-info',
                        help="Shows information about the hookup cache file.", dest='cache_info',
                        action='store_true')
    parser.add_argument('--cache-log', dest='cache_log',
                        help="Optional log message for write-cache-file",
                        default='Called from hookup script.')
    cm_utils.add_date_time_args(parser)

    args = parser.parse_args()
    # Pre-process the args
    at_date = cm_utils.get_astropytime(args.date, args.time)
    args.hookup_cols = cm_utils.listify(args.hookup_cols)
    if args.hpn == 'default':
        args.hpn = cm_sysdef.hera_zone_prefixes
    else:
        args.hpn = cm_utils.listify(args.hpn)
    state = 'all' if args.all else 'full'
    if args.file is None:
        output_format = 'display'
    else:
        print("Writing data to {}".format(args.file))
        output_format = args.file.split('.')[-1]

    # Start session
    db = mc.connect_to_mc_db(args)
    session = db.sessionmaker()
    hookup = cm_hookup.Hookup(session)
    if args.cache_info:
        print(hookup.hookup_cache_file_info())
    elif args.delete_cache_file:
        hookup.delete_cache_file()
    else:
        hookup_dict = hookup.get_hookup(hpn=args.hpn, pol=args.pol, at_date=at_date,
                                        exact_match=args.exact_match, use_cache=args.use_cache,
                                        hookup_type=args.hookup_type)
        show = hookup.show_hookup(hookup_dict=hookup_dict, cols_to_show=args.hookup_cols,
                                  ports=args.ports, revs=args.revs, sortby=args.sortby, state=state,
                                  filename=args.file, output_format=output_format)
        if output_format == 'display':
            print(show)
        if args.notes:
            print("\nNotes:\n---------------------------------------------------------------")
            print(hookup.show_notes(hookup_dict=hookup_dict, state=state))
            print('-------------------------------------------------------------------------')
        if args.write_cache_file:
            hookup.write_cache_file(args.cache_log)<|MERGE_RESOLUTION|>--- conflicted
+++ resolved
@@ -13,21 +13,6 @@
 
 if __name__ == '__main__':
     parser = mc.get_mc_argument_parser()
-<<<<<<< HEAD
-    parser.add_argument('-p', '--hpn', help="Part number, csv-list or default. (default)", default='default')
-    parser.add_argument('-e', '--exact-match', help="Force exact matches on part numbers, not beginning N char.",
-                        dest='exact_match', action='store_true')
-    parser.add_argument('--pol', help="Define desired pol(s) for hookup. (e, n, all)", default='all')
-    parser.add_argument('--all', help="Toggle to show 'all' hookups as opposed to 'full'", action='store_true')
-    parser.add_argument('--notes', help="If set, this will also show hookup notes.", action='store_true')
-    parser.add_argument('--hookup-cols', help="Specify a subset of parts to show in hookup, csv-list. (all])",
-                        dest='hookup_cols', default='all')
-    parser.add_argument('--sortby', help="Part-type column order to sort display.  (csv-list)", default=None)
-    parser.add_argument('--hookup-type', dest='hookup_type', help="Force use of specified hookup type.", default=None)
-    parser.add_argument('--hide-ports', dest='ports', help="Hide ports on hookup.", action='store_false')
-    parser.add_argument('--show-revs', dest='revs', help="Show revs on hookup.", action='store_true')
-    parser.add_argument('--file', help="output filename, if desired.  Tags are '.txt', '.html', '.csv' to set type.", default=None)
-=======
     parser.add_argument('-p', '--hpn',
                         help="Part number, csv-list or default. (default)",
                         default='default')
@@ -64,7 +49,6 @@
                         default=None)
     parser.add_argument('--sortby', help="Part-type column order to sort display.  (csv-list)",
                         default=None)
->>>>>>> 783889b8
     # Cache options
     parser.add_argument('--use-cache', dest='use_cache',
                         help="Force cache use (but doesn't rewrite cache)",
