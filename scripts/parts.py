--- conflicted
+++ resolved
@@ -57,12 +57,8 @@
     if args.hpn:
         part_dossier = handling.get_part_dossier(hpn=args.hpn, rev=args.revision,
                                                  at_date=date_query, exact_match=args.exact_match)
-<<<<<<< HEAD
-        handling.show_parts(part_dossier, state_args)
-
-=======
         handling.show_parts(part_dossier, verbosity=args.verbosity)
->>>>>>> ad7e69db
+        
     if args.connection:
         connection_dossier = handling.get_connection_dossier(
                                       hpn=args.connection, rev=args.revision, port=args.specify_port,
